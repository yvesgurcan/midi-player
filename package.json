--- conflicted
+++ resolved
@@ -1,10 +1,6 @@
 {
     "name": "web-midi-player",
-<<<<<<< HEAD
     "version": "1.1.21",
-=======
-    "version": "1.1.20",
->>>>>>> 2e6adb7e
     "description": "🎹 Event-driven JavaScript library to enable MIDI playback in the browser.",
     "keywords": [
         "midi",
