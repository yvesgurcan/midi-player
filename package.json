--- conflicted
+++ resolved
@@ -6,15 +6,12 @@
         "midi player",
         "media player",
         "web",
-<<<<<<< HEAD
+        "web-assembly",
         "libtimidity",
         "open-eugene",
         "open source",
-        "audio"
-=======
-        "web-assembly",
+        "audio",
         "libtimidity"
->>>>>>> a1814eba
     ],
     "license": "MIT",
     "version": "1.0.13",
