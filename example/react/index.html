<html>
    <head>
        <title>🎹 web-midi-player / react</title>
        <meta name="viewport" content="width=device-width, initial-scale=1.0" />
    </head>
    <body>
        <div id="app"></div>
<<<<<<< HEAD
    <script type="text/javascript" src="main.38b8811c4f99ac33054f.js"></script></body>
=======
    <script type="text/javascript" src="main.9edc196e68da212c975b.js"></script></body>
>>>>>>> b3b8ce8f
</html><|MERGE_RESOLUTION|>--- conflicted
+++ resolved
@@ -5,9 +5,5 @@
     </head>
     <body>
         <div id="app"></div>
-<<<<<<< HEAD
-    <script type="text/javascript" src="main.38b8811c4f99ac33054f.js"></script></body>
-=======
-    <script type="text/javascript" src="main.9edc196e68da212c975b.js"></script></body>
->>>>>>> b3b8ce8f
+    <script type="text/javascript" src="main.119d589798ce930f87e2.js"></script></body>
 </html>