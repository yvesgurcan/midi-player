--- conflicted
+++ resolved
@@ -10,9 +10,9 @@
     </head>
     <body>
         <div id="app"></div>
-<<<<<<< HEAD
-    <script type="text/javascript" src="main.980c0e94cca8bfdd1c3d.js"></script></body>
-=======
-    <script type="text/javascript" src="main.dc3fd03d07b2f2d0439d.js"></script></body>
->>>>>>> 80291ca0
+        <script
+            type="text/javascript"
+            src="main.dc3fd03d07b2f2d0439d.js"
+        ></script>
+    </body>
 </html>