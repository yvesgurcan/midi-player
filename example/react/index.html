<!DOCTYPE html>
<html lang="en">
    <head>
        <title>🎹 web-midi-player / react</title>
        <meta name="viewport" content="width=device-width, initial-scale=1.0" />
        <meta
            name="description"
            content="Try out the Wed MIDI Player with this example written in React."
        />
    </head>
    <body>
        <div id="app"></div>
<<<<<<< HEAD
    <script type="text/javascript" src="main.2dad05f3cfab30319274.js"></script></body>
=======
    <script type="text/javascript" src="main.dc3fd03d07b2f2d0439d.js"></script></body>
>>>>>>> 3febf651
</html><|MERGE_RESOLUTION|>--- conflicted
+++ resolved
@@ -10,9 +10,9 @@
     </head>
     <body>
         <div id="app"></div>
-<<<<<<< HEAD
-    <script type="text/javascript" src="main.2dad05f3cfab30319274.js"></script></body>
-=======
-    <script type="text/javascript" src="main.dc3fd03d07b2f2d0439d.js"></script></body>
->>>>>>> 3febf651
+        <script
+            type="text/javascript"
+            src="main.1f74be009b2af1c63ec1.js"
+        ></script>
+    </body>
 </html>